--- conflicted
+++ resolved
@@ -686,220 +686,6 @@
 	return blob.Ref{}, fmt.Errorf("Member prefix %q not found in %q", prefix, parent)
 }
 
-<<<<<<< HEAD
-=======
-type DescribeError map[string]error
-
-func (de DescribeError) Error() string {
-	var buf bytes.Buffer
-	for b, err := range de {
-		fmt.Fprintf(&buf, "%s: %v; ", b, err)
-	}
-	return fmt.Sprintf("Errors (%d) describing blobs: %s", len(de), buf.String())
-}
-
-// Result waits for all outstanding lookups to complete and
-// returns the map of blobref (strings) to their described
-// results. The returned error is non-nil if any errors
-// occured, and will be of type DescribeError.
-func (dr *DescribeRequest) Result() (desmap map[string]*DescribedBlob, err error) {
-	dr.wg.Wait()
-	// TODO: set "done" / locked flag, so no more DescribeBlob can
-	// be called.
-	if len(dr.errs) > 0 {
-		return dr.m, DescribeError(dr.errs)
-	}
-	return dr.m, nil
-}
-
-func (dr *DescribeRequest) depth() int {
-	if dr.Depth > 0 {
-		return dr.Depth
-	}
-	return 4
-}
-
-func (dr *DescribeRequest) maxDirChildren() int {
-	return sanitizeNumResults(dr.MaxDirChildren)
-}
-
-func (dr *DescribeRequest) metaMap() (map[string]*DescribedBlob, error) {
-	return dr.metaMapThumbs(0)
-}
-
-func (dr *DescribeRequest) metaMapThumbs(thumbSize int) (map[string]*DescribedBlob, error) {
-	// thumbSize of zero means to not include the thumbnails.
-	dr.wg.Wait()
-	dr.mu.Lock()
-	defer dr.mu.Unlock()
-	for k, err := range dr.errs {
-		// TODO: include all?
-		return nil, fmt.Errorf("error populating %s: %v", k, err)
-	}
-	m := make(map[string]*DescribedBlob)
-	for k, desb := range dr.m {
-		m[k] = desb
-		if src, w, h, ok := desb.thumbnail(thumbSize); ok {
-			desb.Thumbnail = src
-			desb.ThumbnailWidth = w
-			desb.ThumbnailHeight = h
-		}
-	}
-	return m, nil
-}
-
-func (dr *DescribeRequest) describedBlob(b blob.Ref) *DescribedBlob {
-	dr.mu.Lock()
-	defer dr.mu.Unlock()
-	bs := b.String()
-	if des, ok := dr.m[bs]; ok {
-		return des
-	}
-	des := &DescribedBlob{Request: dr, BlobRef: b}
-	dr.m[bs] = des
-	return des
-}
-
-func (dr *DescribeRequest) DescribeSync(br blob.Ref) (*DescribedBlob, error) {
-	dr.Describe(br, 1)
-	res, err := dr.Result()
-	if err != nil {
-		return nil, err
-	}
-	return res[br.String()], nil
-}
-
-// Describe starts a lookup of br, down to the provided depth.
-// It returns immediately.
-func (dr *DescribeRequest) Describe(br blob.Ref, depth int) {
-	if depth <= 0 {
-		return
-	}
-	dr.mu.Lock()
-	defer dr.mu.Unlock()
-	if dr.done == nil {
-		dr.done = make(map[string]bool)
-	}
-	brefAndDepth := fmt.Sprintf("%s-%d", br, depth)
-	if dr.done[brefAndDepth] {
-		return
-	}
-	dr.done[brefAndDepth] = true
-	dr.wg.Add(1)
-	go func() {
-		defer dr.wg.Done()
-		dr.describeReally(br, depth)
-	}()
-}
-
-func (dr *DescribeRequest) addError(br blob.Ref, err error) {
-	if err == nil {
-		return
-	}
-	dr.mu.Lock()
-	defer dr.mu.Unlock()
-	// TODO: append? meh.
-	dr.errs[br.String()] = err
-}
-
-func (dr *DescribeRequest) describeReally(br blob.Ref, depth int) {
-	meta, err := dr.sh.index.GetBlobMeta(br)
-	if err == os.ErrNotExist {
-		return
-	}
-	if err != nil {
-		dr.addError(br, err)
-		return
-	}
-
-	// TODO: convert all this in terms of
-	// DescribedBlob/DescribedPermanode/DescribedFile, not json
-	// maps.  Then add JSON marhsallers to those types. Add tests.
-	des := dr.describedBlob(br)
-	if meta.CamliType != "" {
-		des.setMIMEType("application/json; camliType=" + meta.CamliType)
-	}
-	des.Size = int64(meta.Size)
-
-	switch des.CamliType {
-	case "permanode":
-		des.Permanode = new(DescribedPermanode)
-		dr.populatePermanodeFields(des.Permanode, br, dr.sh.owner, depth)
-	case "file":
-		fi, err := dr.sh.index.GetFileInfo(br)
-		if err != nil {
-			if os.IsNotExist(err) {
-				log.Printf("index.GetFileInfo(file %s) failed; index stale?", br)
-			} else {
-				dr.addError(br, err)
-			}
-			return
-		}
-		des.File = &fi
-		if des.File.IsImage() {
-			imgInfo, err := dr.sh.index.GetImageInfo(br)
-			if err != nil {
-				if !os.IsNotExist(err) {
-					dr.addError(br, err)
-				}
-			} else {
-				des.Image = &imgInfo
-			}
-		}
-		if mediaTags, err := dr.sh.index.GetMediaTags(br); err == nil {
-			des.MediaTags = mediaTags
-		}
-	case "directory":
-		var g syncutil.Group
-		g.Go(func() (err error) {
-			fi, err := dr.sh.index.GetFileInfo(br)
-			if os.IsNotExist(err) {
-				log.Printf("index.GetFileInfo(directory %s) failed; index stale?", br)
-			}
-			if err == nil {
-				des.Dir = &fi
-			}
-			return
-		})
-		g.Go(func() (err error) {
-			des.DirChildren, err = dr.getDirMembers(br, depth)
-			return
-		})
-		if err := g.Err(); err != nil {
-			dr.addError(br, err)
-		}
-	}
-}
-
-func (sh *Handler) Describe(dr *DescribeRequest) (*DescribeResponse, error) {
-	sh.initDescribeRequest(dr)
-	if dr.BlobRef.Valid() {
-		dr.Describe(dr.BlobRef, dr.depth())
-	}
-	for _, br := range dr.BlobRefs {
-		dr.Describe(br, dr.depth())
-	}
-	metaMap, err := dr.metaMapThumbs(dr.ThumbnailSize)
-	if err != nil {
-		return nil, err
-	}
-	return &DescribeResponse{metaMap}, nil
-}
-
-func (sh *Handler) serveDescribe(rw http.ResponseWriter, req *http.Request) {
-	defer httputil.RecoverJSON(rw, req)
-	var dr DescribeRequest
-	dr.fromHTTP(req)
-
-	res, err := sh.Describe(&dr)
-	if err != nil {
-		httputil.ServeJSONError(rw, err)
-		return
-	}
-	httputil.ReturnJSON(rw, res)
-}
-
->>>>>>> 7ee0d657
 func (sh *Handler) serveFiles(rw http.ResponseWriter, req *http.Request) {
 	ret := jsonMap()
 	defer httputil.ReturnJSON(rw, ret)
@@ -1113,18 +899,4 @@
 	httputil.ReturnJSON(rw, res)
 }
 
-const camliTypePrefix = "application/json; camliType="
-
-<<<<<<< HEAD
-func skipImageInfoLookup(fi *camtypes.FileInfo) bool {
-	// psd photoshop files are not currently indexed (no width/height info available),
-	// so we don't even try to hit the index, which would just log an error.
-	// Instead the UI renders them as files, not images.
-	return fi.MIMEType == "image/vnd.adobe.photoshop"
-=======
-func (d *DescribedBlob) setMIMEType(mime string) {
-	if strings.HasPrefix(mime, camliTypePrefix) {
-		d.CamliType = strings.TrimPrefix(mime, camliTypePrefix)
-	}
->>>>>>> 7ee0d657
-}+const camliTypePrefix = "application/json; camliType="